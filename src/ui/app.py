--- conflicted
+++ resolved
@@ -4,16 +4,10 @@
 
 1. Launch and discover FIF files
    → Prefer the configured dataset roots listed in ``config/dataset_paths.json``
-<<<<<<< HEAD
      (defaulting to ``D:\\dataset\\murat_2018`` then
      ``G:\\Other computers\\My Computer\\murat_2018``) and traverse all nested
      folders for ``*.fif`` files. An explicit ``--root`` or ``--files`` list can
      override the default search.
-=======
-     (defaulting to ``D:\\dataset\\murat_2018`` then ``C:\\dataset\\murat_2018``)
-     and traverse all nested folders for ``*.fif`` files. An explicit ``--root``
-     or ``--files`` list can override the default search.
->>>>>>> a24fd9fc
    → Populate the list widget; if nothing is found, show an error dialog and
    → exit.
 
@@ -156,11 +150,10 @@
         self.info_var = StringVar(value="No file selected.")
         self.segment_status_var = StringVar(value="")
         self.root_var = StringVar(value=str(resolved_root))
-<<<<<<< HEAD
+
         self.file_search_var = StringVar(value="")
         self.file_search_var.trace_add("write", lambda *_: self._filter_files())
-=======
->>>>>>> a24fd9fc
+
 
         self._set_root_path(resolved_root)
         self.latest_remark: str | None = latest_remark(self.log_path)
